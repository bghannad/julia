--- conflicted
+++ resolved
@@ -4,12 +4,7 @@
 # limitation parameters #
 #########################
 
-<<<<<<< HEAD
-const MAX_TYPEUNION_LEN = 3
-const MAX_TYPE_DEPTH = 10
-=======
 const MAX_TYPEUNION_LEN = 4
->>>>>>> 98b12063
 const MAX_INLINE_CONST_SIZE = 256
 
 #########################
